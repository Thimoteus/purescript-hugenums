module Data.HugeNum
  ( HugeNum
  , fromString
  , fromNumber
  , toNumber
  , toString
  , integerPart
  , fractionalPart
  , numOfIntegral
  , numOfFractional
  , abs
  , max
  , min
  , neg
  , isNegative
  , isPositive
  , isZero
  , floor
  , ceil
  , round
  , googol
  , pow, (^)
  , truncate
  ) where

import Prelude
import Global (readFloat)

import Data.String (toCharArray, contains)
import Data.Char (toString) as Char
import Data.List (span, drop, take, mapMaybe, length, filter, uncons, head,
                 insertAt, dropWhile, takeWhile, reverse, (:), zip, deleteAt,
                 null, List(Nil), replicate, fromFoldable, elemIndex)
import Data.Traversable (sequence)
import Data.Foldable (foldl, all, foldMap)
import Data.Maybe (Maybe(..))
import Data.Maybe.Unsafe (fromJust)
import Data.Int (odd)
import Data.Int (round) as Int
import Math as Math
import Data.Monoid (mempty)
import Data.Tuple (Tuple(..), fst, snd)
import Data.Digit (Digit, toInt, fromInt, fromChar, toChar, _zero, _one)

import Control.Monad.Eff.Exception.Unsafe (unsafeThrow)

import Test.QuickCheck.Arbitrary (class Arbitrary, arbitrary)

-- | ##Type definitions
-- | Well-formed HugeNums are such that the decimal is a positive number less
-- | than the length of the list of digits. For example, to denote the integer
-- | 2, we would set `sign = Plus, digits = 2 : 0 : Nil, decimal = 1`.
-- | Any extraneous 0's on either end of the list of digits should be trimmed. 

data Sign = Plus | Minus
type HugeRec = { digits :: List Digit, decimal :: Int, sign :: Sign }
newtype HugeNum = HugeNum HugeRec

-- | ##Instances

instance arbHugeNum :: Arbitrary HugeNum where
  arbitrary = fromNumber <<< Math.round <<< (_ * 1000.0) <$> arbitrary

instance eqSign :: Eq Sign where
  eq Plus Plus = true
  eq Minus Minus = true
  eq _ _ = false

instance ordSign :: Ord Sign where
  compare Plus Minus = GT
  compare Minus Plus = LT
  compare _ _ = EQ

timesSign :: Sign -> Sign -> Sign
timesSign Plus Plus = Plus
timesSign Minus Minus = Plus
timesSign _ _ = Minus

instance showHugeNum :: Show HugeNum where
<<<<<<< HEAD
  show = append "HugeNum " <<< toString -- <<< dropZeroes
=======
  show = ("HugeNum " ++ _ ) <<< toString -- <<< dropZeroes
>>>>>>> 7090364b

instance eqHugeNum :: Eq HugeNum where
  eq x y
    | isZero x && isZero y = true
    | otherwise = strictlyEqual (dropZeroes x) (dropZeroes y)

instance ordHugeNum :: Ord HugeNum where
  compare = compareHugeNum

instance semiringHugeNum :: Semiring HugeNum where
  one = oneHugeNum
  mul = times
  zero = zeroHugeNum
  add = plus

instance ringHugeNum :: Ring HugeNum where
  sub r1 r2 = r1 + neg r2

-- | ## Utility functions

rec :: HugeNum -> HugeRec
rec (HugeNum r) = r

strictlyEqual :: HugeNum -> HugeNum -> Boolean
strictlyEqual (HugeNum r1) (HugeNum r2) =
  r1.decimal == r2.decimal && r1.digits == r2.digits && r1.sign == r2.sign

compareHugeNum :: HugeNum -> HugeNum -> Ordering
compareHugeNum x@(HugeNum r1) y@(HugeNum r2)
  | r1.sign < r2.sign = LT
  | r1.sign > r2.sign = GT
  | r1.decimal > r2.decimal = GT
  | r1.decimal < r2.decimal = LT
  | x == y = EQ
  | otherwise = z where
    dec = r1.decimal
    r = equivalize { fst: x, snd: y }
    s = rec r.fst
    m = rec r.snd
    x' = if x == r.fst then s else m
    y' = if y == r.fst then s else m
    z = case compare (take dec r1.digits) (take dec r2.digits) of
             EQ -> compare (drop dec x'.digits) (drop dec y'.digits)
             other -> other

-- | Drops leading and trailing _zeroes.
dropZeroes :: HugeNum -> HugeNum
dropZeroes = dropIntegralZeroes <<< dropFractionalZeroes where
  dropFractionalZeroes (HugeNum r) = HugeNum z where
    fractionalDigits = reverse (drop r.decimal r.digits)
    meatyFraction = dropWhile (_ == _zero) fractionalDigits
    digits = reverse meatyFraction
    z = r { digits = take r.decimal r.digits ++ if null digits then pure _zero else digits }
  dropIntegralZeroes (HugeNum r) = HugeNum z where
    integralPart = take r.decimal r.digits
    zeroes = takeWhile (_ == _zero) integralPart
    digits = if length integralPart == length zeroes
                then pure _zero
                else drop (length zeroes) integralPart
    decimal = length digits
    z = r { digits = digits ++ drop r.decimal r.digits, decimal = decimal }

-- | Adds _zeroes where necessary to make two HugeNums have the same number of
-- | digits and the same decimal place.
equivalize :: { fst:: HugeNum, snd :: HugeNum } -> { fst :: HugeNum, snd :: HugeNum }
equivalize = integralize <<< fractionalize where
  fractionalize { fst = x@(HugeNum r1), snd = y@(HugeNum r2) }
    | length (drop r1.decimal r1.digits) == length (drop r2.decimal r2.digits) = { fst: x, snd: y }
    | otherwise = z where
      test = x `lessPrecise` y
      lesser = if test then r1 else r2
      greater = if test then r2 else r1
      lesserDecimal = length (drop greater.decimal greater.digits) - length (drop lesser.decimal lesser.digits)
      zeroes = replicate lesserDecimal _zero
      lesser' = lesser { digits = lesser.digits ++ zeroes }
      z = { fst: HugeNum lesser', snd: HugeNum greater }
  integralize { fst = x@(HugeNum r1), snd = y@(HugeNum r2) }
    | length (take r1.decimal r1.digits) == length (take r2.decimal r2.digits) = { fst: x, snd: y }
    | otherwise = z where
      lesser = rec (min x y)
      greater = rec (max x y)
      zeroesLength = length (take greater.decimal greater.digits) - length (take lesser.decimal lesser.digits)
      zeroes = replicate zeroesLength _zero
      lesser' = lesser { digits = zeroes ++ lesser.digits, decimal = greater.decimal }
      z = { fst: HugeNum lesser', snd: HugeNum greater }

-- | Check whether a HugeNum has fewer significant fractional digits than another.
lessPrecise :: HugeNum -> HugeNum -> Boolean
lessPrecise (HugeNum r1) (HugeNum r2) =
  length (drop r1.decimal r1.digits) < length (drop r2.decimal r2.digits)

-- | Creates a HugeNum from a Number.
-- | May lose precision if the argument is too large.
toNumber :: HugeNum -> Number
toNumber = readFloat <<< toString

toString :: HugeNum -> String
toString (HugeNum r) =
  let charray = map toChar r.digits :: List Char
      numray = fromJust $ insertAt r.decimal '.' charray
      sign = case r.sign of
                  Plus -> mempty :: List Char
                  Minus -> pure '-' :: List Char
   in foldMap Char.toString (sign ++ numray)

-- | Create a HugeNum from a String.
-- | Strings should be in the form of a Purescript `Number`. For example,
-- | `fromString "123.456" => Just (HugeNum 123.456)`
fromString :: String -> Maybe HugeNum
fromString s = do
  let charlist = fromFoldable $ toCharArray s
  leadingChar <- head charlist
  let signDigits = case leadingChar of
                  '-' -> { sign: Minus, digits: drop 1 charlist }
                  _ -> { sign: Plus, digits: charlist }
      sign = signDigits.sign
  decimal <- elemIndex '.' signDigits.digits
  newCharlist <- deleteAt decimal signDigits.digits
  digits <- sequence $ map fromChar newCharlist
  pure $ HugeNum { sign, decimal, digits }

-- | Create a HugeNum from a Number.

-- | Numbers have three different string representations in Javascript.
-- | Floats look like "123.456"; Scientific look like "-3.34e+56" and
-- | Integrals look like "9000000000000000000".
data NumberStyle = Float | Integral | Scientific

-- | May lose precision if the argument is too large.
-- | For example, the fractional part of `9000000000000000.5` is unrecoverable.
parseNumber :: Number -> NumberStyle
parseNumber n
  | contains "e" (show n) = Scientific
  | contains "." (show n) = Float
  | otherwise = Integral

floatToHugeNum :: Number -> HugeNum
floatToHugeNum n = HugeNum r where
  pos = n >= zero
  split = if pos
             then span (_ /= '.') (fromFoldable <<< toCharArray $ show n)
             else span (_ /= '.') (drop 1 $ fromFoldable <<< toCharArray $ show n)
  big = split.init
  small = drop 1 split.rest
  sign = if n < zero then Minus else Plus
  digits = mapMaybe fromChar $ big ++ small
  decimal = length big
  r = { digits, decimal, sign }

integralToHugeNum :: Number -> HugeNum
integralToHugeNum n =
  let integral = fromFoldable <<< toCharArray $ show n
      fractional = pure _zero
      sign = if n < zero then Minus else Plus
      decimal = case sign of
                     Minus -> length integral - 1
                     Plus -> length integral
   in HugeNum { digits: mapMaybe fromChar integral ++ fractional
              , decimal, sign }

scientificToHugeNum :: Number -> HugeNum
scientificToHugeNum n = HugeNum r where
  parsed = parseScientific n
  r = case parsed.expSign of
           Plus -> case parsed.sign of
                        Plus -> parsePlusPlus parsed.exponent parsed.base
                        Minus -> parsePlusMinus parsed.exponent parsed.base
           Minus -> case parsed.sign of
                         Plus -> parseMinusPlus parsed.exponent parsed.base
                         Minus -> parseMinusMinus parsed.exponent parsed.base

parseScientific :: Number -> { exponent :: Int, expSign :: Sign, base :: List Char, sign :: Sign }
parseScientific n = z where
  split = span (_ /= 'e') (fromFoldable <<< toCharArray $ show n)
  base = filter (_ /= '.') split.init
  sign = if n < zero then Minus else Plus
  signSplit = fromJust $ uncons $ drop 1 split.rest
  expSign = case signSplit.head of
                 '+' -> Plus
                 _ -> Minus
  exponent = Int.round $ readFloat $ foldMap Char.toString $ signSplit.tail
  z = { exponent, expSign, base, sign }

parsePlusPlus :: Int -> List Char -> HugeRec
parsePlusPlus exp base = r where
  zeroCardinality = exp - length base + 2
  zeroes = replicate zeroCardinality _zero
  digits = mapMaybe fromChar base ++ zeroes
  decimal = 1 + exp
  r = { digits: digits, decimal: decimal, sign: Plus }

parsePlusMinus :: Int -> List Char -> HugeRec
parsePlusMinus exp base =
  let r = parsePlusPlus exp base
   in r { sign = Minus, digits = r.digits ++ pure _zero }

parseMinusPlus :: Int -> List Char -> HugeRec
parseMinusPlus exp base = r where
  zeroes = replicate exp _zero
  digits = zeroes ++ mapMaybe fromChar base
  decimal = 1
  r = { digits: digits, decimal: decimal, sign: Plus }

parseMinusMinus :: Int -> List Char -> HugeRec
parseMinusMinus exp base =
  let r = parseMinusPlus exp base
   in r { sign = Minus }

fromNumber :: Number -> HugeNum
fromNumber n = case parseNumber n of
                    Float -> floatToHugeNum n
                    Scientific -> scientificToHugeNum n
                    Integral -> integralToHugeNum n

-- | Limits the number of digits past the decimal.
truncate :: Int -> HugeNum -> HugeNum
truncate n (HugeNum r) = HugeNum z where
  integral = take r.decimal r.digits
  fractional = drop r.decimal r.digits
  newFractional = take n fractional
  z = r { digits = integral ++ newFractional }

-- | Counts how many digits are before the decimal.
numOfIntegral :: HugeNum -> Int
numOfIntegral (HugeNum r) = r.decimal

-- | Counts how many digits are after the decimal.
numOfFractional :: HugeNum -> Int
numOfFractional (HugeNum r) = length r.digits - r.decimal

-- | Returns the integer part of a HugeNum.
integerPart :: HugeNum -> HugeNum
integerPart (HugeNum r) =
  HugeNum (r { digits = take r.decimal r.digits ++ pure _zero})

-- | Returns the closest integer-valued HugeNum less than or equal to the argument.
floor :: HugeNum -> HugeNum
floor h | isPositive h = integerPart h
        | isZero h = zero
        | otherwise = integerPart h - one

-- | Returns the closest integer-valued HugeNum greater than or equal to the argument.
ceil :: HugeNum -> HugeNum
ceil h | isNegative h = integerPart h
       | isZero h = zero
       | otherwise = integerPart h + one

-- | Returns the closest integer-valued HugeNum to the argument.
round :: HugeNum -> HugeNum
round h | abs (h - floor h) < abs (ceil h - h) = floor h
        | otherwise = ceil h

-- | Returns the fractional part of a HugeNum.
fractionalPart :: HugeNum -> HugeNum
fractionalPart (HugeNum r) =
  HugeNum (r { digits = _zero : drop r.decimal r.digits })

-- | Creates a nonnegative value with the same magnitude as the argument.
abs :: HugeNum -> HugeNum
abs (HugeNum r) = HugeNum (r { sign = Plus })

isNegative :: HugeNum -> Boolean
isNegative (HugeNum { sign = Minus }) = true
isNegative _ = false

isPositive :: HugeNum -> Boolean
isPositive (HugeNum { sign = Plus }) = true
isPositive _ = false

isZero :: HugeNum -> Boolean
isZero (HugeNum r) = all (_ == _zero) r.digits

min :: HugeNum -> HugeNum -> HugeNum
min x y = if x < y then x else y

max :: HugeNum -> HugeNum -> HugeNum
max x y = if x > y then x else y

-- | Flips the sign. While `negate` from the Prelude does the same, this is faster.
neg :: HugeNum -> HugeNum
neg (HugeNum r@{ sign = Minus }) = HugeNum (r { sign = Plus })
neg (HugeNum r) = HugeNum (r { sign = Minus })

-- | Specific HugeNums

zeroHugeNum :: HugeNum
zeroHugeNum = HugeNum { digits: _zero : _zero : Nil, decimal: 1, sign: Plus }

oneHugeNum :: HugeNum
oneHugeNum = HugeNum { digits: _one : _zero : Nil, decimal: 1, sign: Plus }

googol :: HugeNum
googol = HugeNum { digits: _one : replicate 101 _zero, decimal: 101, sign: Plus }

-- | ## Addition

addPlusPlus :: HugeNum -> HugeNum -> HugeNum
addPlusPlus x y = dropZeroes (HugeNum z) where
  eqv = equivalize { fst: x, snd: y }
  r1 = rec eqv.fst
  r2 = rec eqv.snd
  r = zip (reverse r1.digits) (reverse r2.digits)
  digits'' = foldl digitwiseAdd (Tuple mempty _zero) r
  spill = snd digits''
  digits' = fst digits''
  digits = unsafeRemoveFrontZeroes $ spill : digits'
  decimal = adjustDecimalForFrontZeroes (spill : digits') (r1.decimal + 1)
  z = { digits: digits, decimal: decimal, sign: Plus }

digitwiseAdd :: Tuple (List Digit) Digit -> Tuple Digit Digit -> Tuple (List Digit) Digit
digitwiseAdd (Tuple xs d) (Tuple t b) =
  let tint = toInt t + toInt d
      bint = toInt b
      summ' = tint + bint
      summ = fromJust $ fromInt if summ' > 9 then summ' - 10 else summ'
      spill = if summ' > 9 then _one else _zero
   in Tuple (summ : xs) spill

addMinusMinus :: HugeNum -> HugeNum -> HugeNum
addMinusMinus x y =
  let z = rec (addPlusPlus x y)
   in HugeNum (z { sign = Minus })

-- | Assumes 0 <= x, 0 <= abs y <= x, y <= 0
addPlusMinus :: HugeNum -> HugeNum -> HugeNum
addPlusMinus x y = (HugeNum z) where
  eqv = equivalize { fst: x, snd: y }
  r2 = rec $ max eqv.fst eqv.snd
  r1 = rec $ min eqv.fst eqv.snd
  r = zip (reverse r2.digits) (reverse r1.digits)
  digits'' = foldl digitwiseSubtract (Tuple mempty _zero) r
  integralDigits'' = take r1.decimal $ fst digits''
  fractionalDigits = drop r1.decimal $ fst digits''
  integralDigits' = unsafeRemoveFrontZeroes integralDigits''
  integralDigits = if null integralDigits' then pure _zero else integralDigits'
  decimal = adjustDecimalForFrontZeroes (fst digits'') r1.decimal
  digits = integralDigits ++ fractionalDigits
  z = { digits: digits, decimal: decimal, sign: Plus }

digitwiseSubtract :: Tuple (List Digit) Digit -> Tuple Digit Digit -> Tuple (List Digit) Digit
digitwiseSubtract (Tuple xs d) (Tuple t b) =
  let tint = toInt t - toInt d
      bint = toInt b
      diff' = tint - bint
      diff = fromJust $ fromInt if diff' < 0 then diff' + 10 else diff'
      spill = if diff' < 0 then _one else _zero
   in Tuple (diff : xs) spill

unsafeRemoveFrontZeroes :: List Digit -> List Digit
unsafeRemoveFrontZeroes = dropWhile (_ == _zero)

adjustDecimalForFrontZeroes :: List Digit -> Int -> Int
adjustDecimalForFrontZeroes xs oldDec =
  let newDigits' = unsafeRemoveFrontZeroes $ take oldDec xs
      newDigits = if null newDigits' then pure _zero else newDigits'
   in length newDigits

plus :: HugeNum -> HugeNum -> HugeNum
plus x y
  | isZero x = y
  | isZero y = x
  | isPositive x && isPositive y = addPlusPlus x y
  | isNegative x && isNegative y = addMinusMinus x y
  | otherwise = z where
    greaterMag = max (abs x) (abs y)
    lesserMag = min (abs x) (abs y)
    greater = max x y
    lesser = min x y
    z = if greater == greaterMag
           then addPlusMinus greater lesser
           else neg (addPlusMinus greaterMag lesserMag)

subHugeNum :: HugeNum -> HugeNum -> HugeNum
subHugeNum x y = plus x (neg y)

-- | ## Multiplication

-- | For any integral x with n digits in base B, x = x1 * B^m + x0 for all m and
-- | x0 < B^m.
type KRep = { exp :: Int, coeff :: List Digit, const :: HugeNum }

-- | Drop the _zeroes on the tail.
takeMeatyParts :: List Digit -> List Digit
takeMeatyParts arr =
  reverse (dropWhile (_ == _zero) (reverse arr))

-- | Turn a `KRep` into a `HugeNum`.
fromKRep :: KRep -> HugeNum
fromKRep k = z where
  bm = { sign: Plus, digits: _one : replicate (k.exp + 1) _zero, decimal: k.exp + 1 }
  prod = k.coeff ++ drop 1 bm.digits
  leftSummand = HugeNum { digits: prod, sign: Plus, decimal: bm.decimal + length k.coeff - 1 }
  z = plus leftSummand k.const

-- | Turn a `HugeNum` into a `KRep`, given an exponent m for B^m.
toKRep :: Int -> HugeNum -> KRep
toKRep exp h@(HugeNum r) = z where
  bm = _one : replicate exp _zero
  coeff = take (r.decimal - exp) r.digits
  prod = coeff ++ drop 1 bm
  leftSummand = arrayToHugeNum prod
  k = plus h (neg leftSummand)
  z = { exp: exp, coeff: coeff, const: k }

-- | Takes two HugeNums and calculates a suitable exponent m in B^m.
getPowForKRep :: HugeNum -> HugeNum -> Int
<<<<<<< HEAD
getPowForKRep x y = (_ - 1) $ _.decimal $ rec $ min (abs x) (abs y)
=======
getPowForKRep x y = (_ `sub` 1) $ _.decimal $ rec $ min (abs x) (abs y)
>>>>>>> 7090364b

-- | Turns an array of digits into an integral HugeNum.
arrayToHugeNum :: List Digit -> HugeNum
arrayToHugeNum xs =
  HugeNum { sign: Plus, digits: xs ++ pure _zero, decimal: length xs }

-- | Test for whether we can reach the base case of recursive multiplication.
smallEnough :: HugeNum -> Boolean
smallEnough (HugeNum { digits = digits, decimal = 1 }) | length digits == 2 = true
smallEnough _ = false

-- | Multiplying by a power of ten is easy. All we have to do is append _zeroes!
timesPowOfTen :: Int -> HugeNum -> HugeNum
timesPowOfTen n (HugeNum r) = z where
  newDecimal = r.decimal + n
  newZeroesLength = if newDecimal >= length (takeMeatyParts r.digits)
                       then newDecimal - length (takeMeatyParts r.digits)
                       else 0
  newZeroes = replicate newZeroesLength _zero
  z = HugeNum { digits: r.digits ++ newZeroes, sign: r.sign, decimal: newDecimal }

-- | Karatsuba multiplication.
times :: HugeNum -> HugeNum -> HugeNum
times r1 r2
  | timesSign (_.sign $ rec r1) (_.sign $ rec r2) == Minus = neg (times (abs r1) (abs r2))
  | not (trivialFraction r1) || not (trivialFraction r2) =
    adjustDecimalForTriviality r1 r2 $ times (makeHugeInteger r1) (makeHugeInteger r2)
  | smallEnough r1 = multSmallNum r1 r2
  | smallEnough r2 = multSmallNum r2 r1
  | otherwise = z where
    exp = getPowForKRep r1 r2
    k1 = toKRep exp r1
    k2 = toKRep exp r2
    x0 = k1.const
    y0 = k2.const
    x1 = k1.coeff
    y1 = k2.coeff
    z0 = times x0 y0
    z2 = times (arrayToHugeNum x1) (arrayToHugeNum y1)
    z1 = let leftFactor = plus (arrayToHugeNum x1) x0
             rightFactor = plus (arrayToHugeNum y1) y0
             prod = times leftFactor rightFactor
          in plus (plus prod (neg z2)) (neg z0)
    z2B2m = timesPowOfTen (2 * exp) z2
    z1Bm = timesPowOfTen exp z1
    z = plus (plus z2B2m z1Bm) z0

-- | "Scalar" multiplication by an Int.
scale :: Int -> HugeNum -> HugeNum
scale = go zeroHugeNum where
  go x 0 _ = x
  go x n k = go (plus x k) (n - 1) k

-- | The base case of recursive multiplication
multSmallNum :: HugeNum -> HugeNum -> HugeNum
multSmallNum (HugeNum r) r2 =
  case uncons r.digits of
       Just result -> if result.head == _zero then zeroHugeNum else scale (toInt result.head) r2
       _ -> unsafeThrow "Error: The impossible happened"

-- | Count how much information the fractional part of a HugeNum holds.
meatyDecimals :: HugeNum -> Int
meatyDecimals (HugeNum r) =
  let decimals = reverse $ drop r.decimal r.digits
      meaty = dropWhile (_ == _zero) decimals
   in length meaty

isHugeInteger :: HugeNum -> Boolean
isHugeInteger (HugeNum r) = all (_ == _zero) $ drop r.decimal r.digits

-- | Moves the decimal place in a HugeNum so it has a trivial fractional part.
makeHugeInteger :: HugeNum -> HugeNum
makeHugeInteger r = if isHugeInteger r then r else makeHugeInteger' r

-- | Assumes a nontrivial fractional component
makeHugeInteger' :: HugeNum -> HugeNum
makeHugeInteger' (HugeNum r) = HugeNum z where
  digits = unsafeRemoveFrontZeroes r.digits ++ pure _zero
  decimal = length digits - 1
  z = r { digits = digits, decimal = decimal }

-- | Test for whether a HugeNum has any non-_zero digits in its fractional part.
trivialFraction :: HugeNum -> Boolean
trivialFraction (HugeNum r) =
  let decimals = reverse $ drop r.decimal r.digits
      meaty = dropWhile (_ == _zero) decimals
   in null meaty

-- | When multiplying two HugeNums and one has a nontrivial fractional part,
-- | we first turn them into integral HugeNums, then calculate where the
-- | decimal should be.
adjustDecimalForTriviality :: HugeNum -> HugeNum -> HugeNum -> HugeNum
adjustDecimalForTriviality h1 h2 (HugeNum r3) = HugeNum r where
  digitsLength = length r3.digits - 1
  digits' = take digitsLength r3.digits -- r3 is always an integer-like representation of h1 * h2
  decimalMod = meatyDecimals h1 + meatyDecimals h2
  digits = replicate (decimalMod - digitsLength + 1) _zero ++ digits'
  decimal = length $ drop decimalMod $ reverse digits
  sign = Plus
  r = { digits, decimal, sign }

-- | Raise a HugeNum to an integer power.
pow :: HugeNum -> Int -> HugeNum
pow r 0 = one
pow r 1 = r
pow r n =
  let c = r * r
      ans = pow c (n / 2)
   in if odd n
         then r * ans
         else ans

infixr 8 pow as ^

-- | Division
long :: Partial => HugeNum -> HugeNum -> HugeNum
long num den | isZero den = unsafeThrow "division by zero"

{-- adjustDecimalsForDivision :: Tuple HugeNum HugeNum -> Tuple HugeNum HugeNum --}
{-- adjustDecimalsForDivision (Tuple (HugeNum h1) (HugeNum h2)) = Tuple (HugeNum z1) (HugeNum z2) --}
{--   where --}<|MERGE_RESOLUTION|>--- conflicted
+++ resolved
@@ -77,11 +77,7 @@
 timesSign _ _ = Minus
 
 instance showHugeNum :: Show HugeNum where
-<<<<<<< HEAD
   show = append "HugeNum " <<< toString -- <<< dropZeroes
-=======
-  show = ("HugeNum " ++ _ ) <<< toString -- <<< dropZeroes
->>>>>>> 7090364b
 
 instance eqHugeNum :: Eq HugeNum where
   eq x y
@@ -488,11 +484,7 @@
 
 -- | Takes two HugeNums and calculates a suitable exponent m in B^m.
 getPowForKRep :: HugeNum -> HugeNum -> Int
-<<<<<<< HEAD
 getPowForKRep x y = (_ - 1) $ _.decimal $ rec $ min (abs x) (abs y)
-=======
-getPowForKRep x y = (_ `sub` 1) $ _.decimal $ rec $ min (abs x) (abs y)
->>>>>>> 7090364b
 
 -- | Turns an array of digits into an integral HugeNum.
 arrayToHugeNum :: List Digit -> HugeNum
